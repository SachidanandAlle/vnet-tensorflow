--- conflicted
+++ resolved
@@ -41,21 +41,12 @@
     """Directory to save model""")
 tf.app.flags.DEFINE_bool('restore_training',True,
     """Restore training from last checkpoint""")
-<<<<<<< HEAD
 tf.app.flags.DEFINE_float('drop_ratio',0,
     """Probability to drop a cropped area if the label is empty. All empty patches will be dropped for 0 and accept all cropped patches if set to 1""")
 tf.app.flags.DEFINE_integer('min_pixel',10,
     """Minimum non-zero pixels in the cropped label""")
 tf.app.flags.DEFINE_integer('shuffle_buffer_size',5,
     """Number of elements used in shuffle buffer""")
-=======
-tf.app.flags.DEFINE_float('drop_ratio',0.01,
-    """Probability to drop a cropped area if the label is empty. All empty patches will be dropped for 0 and accept all cropped patches if set to 1""")
-tf.app.flags.DEFINE_integer('min_pixel',5,
-    """Minimum non-zero pixels in the cropped label""")
-tf.app.flags.DEFINE_integer('shuffle_buffer_size',5,
-    """Number of next_element_trains used in shuffle buffer""")
->>>>>>> 23b73ecd
 # tf.app.flags.DEFINE_float('class_weight',0.15,
 #     """The weight used for imbalanced classes data. Currently only apply on binary segmentation class (weight for 0th class, (1-weight) for 1st class)""")
 
@@ -151,17 +142,9 @@
         train_data_dir = os.path.join(FLAGS.data_dir,'training')
         test_data_dir = os.path.join(FLAGS.data_dir,'testing')
         # support multiple image input, but here only use single channel, label file should be a single file with different classes
-<<<<<<< HEAD
         # image_filename = 'image_windowed.nii'
         # label_filename = 'label.nii'
         image_filename = 'img.nii.gz'
-        label_filename = 'label.nii.gz'
-=======
-        image_filename = 'image_windowed.nii'
-        label_filename = 'label.nii'
-        # image_filename = 'img.nii.gz'
-        # label_filename = 'label.nii.gz'
->>>>>>> 23b73ecd
 
         # Force input pipepline to CPU:0 to avoid operations sometimes ended up at GPU and resulting a slow down
         with tf.device('/cpu:0'):
